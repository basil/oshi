/*
 * MIT License
 *
 * Copyright (c) 2010 - 2021 The OSHI Project Contributors: https://github.com/oshi/oshi/graphs/contributors
 *
 * Permission is hereby granted, free of charge, to any person obtaining a copy
 * of this software and associated documentation files (the "Software"), to deal
 * in the Software without restriction, including without limitation the rights
 * to use, copy, modify, merge, publish, distribute, sublicense, and/or sell
 * copies of the Software, and to permit persons to whom the Software is
 * furnished to do so, subject to the following conditions:
 *
 * The above copyright notice and this permission notice shall be included in all
 * copies or substantial portions of the Software.
 *
 * THE SOFTWARE IS PROVIDED "AS IS", WITHOUT WARRANTY OF ANY KIND, EXPRESS OR
 * IMPLIED, INCLUDING BUT NOT LIMITED TO THE WARRANTIES OF MERCHANTABILITY,
 * FITNESS FOR A PARTICULAR PURPOSE AND NONINFRINGEMENT. IN NO EVENT SHALL THE
 * AUTHORS OR COPYRIGHT HOLDERS BE LIABLE FOR ANY CLAIM, DAMAGES OR OTHER
 * LIABILITY, WHETHER IN AN ACTION OF CONTRACT, TORT OR OTHERWISE, ARISING FROM,
 * OUT OF OR IN CONNECTION WITH THE SOFTWARE OR THE USE OR OTHER DEALINGS IN THE
 * SOFTWARE.
 */
package oshi.software.os.unix.freebsd;

import static oshi.software.os.OSProcess.State.INVALID;
import static oshi.software.os.OSProcess.State.OTHER;
import static oshi.software.os.OSProcess.State.RUNNING;
import static oshi.software.os.OSProcess.State.SLEEPING;
import static oshi.software.os.OSProcess.State.STOPPED;
import static oshi.software.os.OSProcess.State.WAITING;
import static oshi.software.os.OSProcess.State.ZOMBIE;
import static oshi.util.Memoizer.memoize;

import java.util.ArrayList;
import java.util.Collections;
import java.util.List;
import java.util.Map;
import java.util.function.Supplier;

import org.slf4j.Logger;
import org.slf4j.LoggerFactory;

import com.sun.jna.Memory; // NOSONAR squid:S1191
import com.sun.jna.Native;
import com.sun.jna.Pointer;
import com.sun.jna.platform.unix.LibCAPI.size_t;

import oshi.annotation.concurrent.ThreadSafe;
import oshi.jna.platform.unix.NativeSizeTByReference;
import oshi.jna.platform.unix.freebsd.FreeBsdLibc;
import oshi.software.common.AbstractOSProcess;
import oshi.software.os.OSThread;
import oshi.util.ExecutingCommand;
import oshi.util.ParseUtil;
import oshi.util.platform.unix.freebsd.BsdSysctlUtil;
import oshi.util.platform.unix.freebsd.ProcstatUtil;

/**
 * OSProcess implementation
 */
@ThreadSafe
public class FreeBsdOSProcess extends AbstractOSProcess {

    private static final Logger LOG = LoggerFactory.getLogger(FreeBsdOSProcess.class);

    private static final int ARGMAX = BsdSysctlUtil.sysctl("kern.argmax", 0);

    private Supplier<Integer> bitness = memoize(this::queryBitness);
    private Supplier<String> commandLine = memoize(this::queryCommandLine);
    private Supplier<List<String>> arguments = memoize(this::queryArguments);
    private Supplier<Map<String, String>> environmentVariables = memoize(this::queryEnvironmentVariables);

    private String name;
    private String path = "";
    private String user;
    private String userID;
    private String group;
    private String groupID;
    private State state = INVALID;
    private int parentProcessID;
    private int threadCount;
    private int priority;
    private long virtualSize;
    private long residentSetSize;
    private long kernelTime;
    private long userTime;
    private long startTime;
    private long upTime;
    private long bytesRead;
    private long bytesWritten;
    private long minorFaults;
    private long majorFaults;
    private long contextSwitches;
    private String commandLineBackup;

    public FreeBsdOSProcess(int pid, String[] split) {
        super(pid);
        updateAttributes(split);
    }

    @Override
    public String getName() {
        return this.name;
    }

    @Override
    public String getPath() {
        return this.path;
    }

    @Override
    public String getCommandLine() {
        return this.commandLine.get();
    }

    private String queryCommandLine() {
        String cl = String.join(" ", getArguments());
        return cl.isEmpty() ? this.commandLineBackup : cl;
    }

    @Override
    public List<String> getArguments() {
        return arguments.get();
    }

    private List<String> queryArguments() {
        if (ARGMAX > 0) {
            // Get arguments via sysctl(3)
            int[] mib = new int[4];
            mib[0] = 1; // CTL_KERN
            mib[1] = 14; // KERN_PROC
            mib[2] = 7; // KERN_PROC_ARGS
            mib[3] = getProcessID();
            // Allocate memory for arguments
            Memory m = new Memory(ARGMAX);
            NativeSizeTByReference size = new NativeSizeTByReference(new size_t(ARGMAX));
            // Fetch arguments
            if (FreeBsdLibc.INSTANCE.sysctl(mib, mib.length, m, size, null, size_t.ZERO) == 0) {
                return Collections.unmodifiableList(
                        ParseUtil.parseByteArrayToStrings(m.getByteArray(0, size.getValue().intValue())));
            } else {

                LOG.warn(
                        "Failed sysctl call for process arguments (kern.proc.args), process {} may not exist. Error code: {}",
                        getProcessID(), Native.getLastError());
            }
        }
        return Collections.emptyList();
    }

    @Override
    public Map<String, String> getEnvironmentVariables() {
        return environmentVariables.get();
    }

    private Map<String, String> queryEnvironmentVariables() {
        if (ARGMAX > 0) {
            // Get environment variables via sysctl(3)
            int[] mib = new int[4];
            mib[0] = 1; // CTL_KERN
            mib[1] = 14; // KERN_PROC
            mib[2] = 35; // KERN_PROC_ENV
            mib[3] = getProcessID();
            // Allocate memory for environment variables
            Memory m = new Memory(ARGMAX);
            NativeSizeTByReference size = new NativeSizeTByReference(new size_t(ARGMAX));
            // Fetch environment variables
            if (FreeBsdLibc.INSTANCE.sysctl(mib, mib.length, m, size, null, size_t.ZERO) == 0) {
                return Collections.unmodifiableMap(
                        ParseUtil.parseByteArrayToStringMap(m.getByteArray(0, size.getValue().intValue())));
            } else {
                LOG.warn(
                        "Failed sysctl call for process environment variables (kern.proc.env), process {} may not exist. Error code: {}",
                        getProcessID(), Native.getLastError());
            }
        }
        return Collections.emptyMap();
    }

    @Override
    public String getCurrentWorkingDirectory() {
        return ProcstatUtil.getCwd(getProcessID());
    }

    @Override
    public String getUser() {
        return this.user;
    }

    @Override
    public String getUserID() {
        return this.userID;
    }

    @Override
    public String getGroup() {
        return this.group;
    }

    @Override
    public String getGroupID() {
        return this.groupID;
    }

    @Override
    public State getState() {
        return this.state;
    }

    @Override
    public int getParentProcessID() {
        return this.parentProcessID;
    }

    @Override
    public int getThreadCount() {
        return this.threadCount;
    }

    @Override
    public int getPriority() {
        return this.priority;
    }

    @Override
    public long getVirtualSize() {
        return this.virtualSize;
    }

    @Override
    public long getResidentSetSize() {
        return this.residentSetSize;
    }

    @Override
    public long getKernelTime() {
        return this.kernelTime;
    }

    @Override
    public long getUserTime() {
        return this.userTime;
    }

    @Override
    public long getUpTime() {
        return this.upTime;
    }

    @Override
    public long getStartTime() {
        return this.startTime;
    }

    @Override
    public long getBytesRead() {
        return this.bytesRead;
    }

    @Override
    public long getBytesWritten() {
        return this.bytesWritten;
    }

    @Override
    public long getOpenFiles() {
        return ProcstatUtil.getOpenFiles(getProcessID());
    }

    @Override
    public int getBitness() {
        return this.bitness.get();
    }

    @Override
    public long getAffinityMask() {
        long bitMask = 0L;
        // Would prefer to use native cpuset_getaffinity call but variable sizing is
        // kernel-dependent and requires C macros, so we use commandline instead.
        String cpuset = ExecutingCommand.getFirstAnswer("cpuset -gp " + getProcessID());
        // Sample output:
        // pid 8 mask: 0, 1
        // cpuset: getaffinity: No such process
        String[] split = cpuset.split(":");
        if (split.length > 1) {
            String[] bits = split[1].split(",");
            for (String bit : bits) {
                int bitToSet = ParseUtil.parseIntOrDefault(bit.trim(), -1);
                if (bitToSet >= 0) {
                    bitMask |= 1L << bitToSet;
                }
            }
        }
        return bitMask;
    }

    private int queryBitness() {
        // Get process abi vector
        int[] mib = new int[4];
        mib[0] = 1; // CTL_KERN
        mib[1] = 14; // KERN_PROC
        mib[2] = 9; // KERN_PROC_SV_NAME
        mib[3] = getProcessID();
        // Allocate memory for arguments
        Pointer abi = new Memory(32);
        NativeSizeTByReference size = new NativeSizeTByReference(new size_t(32));
        // Fetch abi vector
        if (0 == FreeBsdLibc.INSTANCE.sysctl(mib, mib.length, abi, size, null, size_t.ZERO)) {
            String elf = abi.getString(0);
            if (elf.contains("ELF32")) {
                return 32;
            } else if (elf.contains("ELF64")) {
                return 64;
            }
        }
        return 0;
    }

    @Override
    public List<OSThread> getThreadDetails() {
        List<OSThread> threads = new ArrayList<>();
        String psCommand = "ps -awwxo tdname,lwp,state,etimes,systime,time,tdaddr,nivcsw,nvcsw,majflt,minflt,pri -H";
        if (getProcessID() >= 0) {
            psCommand += " -p " + getProcessID();
        }
        List<String> threadList = ExecutingCommand.runNative(psCommand);
        if (threadList.isEmpty() || threadList.size() < 2) {
            return threads;
        }
        // remove header row
        threadList.remove(0);
        // Fill list
        for (String thread : threadList) {
            String[] split = ParseUtil.whitespaces.split(thread.trim(), 12);
            // Elements should match ps command order
            if (split.length == 10) {
                threads.add(new FreeBsdOSThread(getProcessID(), split));
            }
        }
        return threads;
    }

    @Override
    public long getMinorFaults() {
        return this.minorFaults;
    }

    @Override
    public long getMajorFaults() {
        return this.majorFaults;
    }

    @Override
    public long getContextSwitches() {
        return this.contextSwitches;
    }

    @Override
    public boolean updateAttributes() {
<<<<<<< HEAD
        String psCommand = "ps -awwxo state,pid,ppid,user,uid,group,gid,nlwp,pri,vsz,rss,etimes,systime,time,comm,majflt,minflt,nivcsw,nvcsw,args -p "
                + getProcessID();
=======
        String psCommand =
                "ps -awwxo " + FreeBsdOperatingSystem.PS_KEYWORD_ARGS + " -p " + getProcessID();
>>>>>>> 3837ac4b
        List<String> procList = ExecutingCommand.runNative(psCommand);
        if (procList.size() > 1) {
            // skip header row
            String[] split =
                    ParseUtil.whitespaces.split(
                            procList.get(1).trim(), FreeBsdOperatingSystem.PS_KEYWORDS.size());
            if (split.length == FreeBsdOperatingSystem.PS_KEYWORDS.size()) {
                return updateAttributes(split);
            }
        }
        this.state = INVALID;
        return false;
    }

    private boolean updateAttributes(String[] split) {
        long now = System.currentTimeMillis();
        switch (split[0].charAt(0)) {
            case 'R':
                this.state = RUNNING;
                break;
            case 'I':
            case 'S':
                this.state = SLEEPING;
                break;
            case 'D':
            case 'L':
            case 'U':
                this.state = WAITING;
                break;
            case 'Z':
                this.state = ZOMBIE;
                break;
            case 'T':
                this.state = STOPPED;
                break;
            default:
                this.state = OTHER;
                break;
        }
        this.parentProcessID = ParseUtil.parseIntOrDefault(split[2], 0);
        this.user = split[3];
        this.userID = split[4];
        this.group = split[5];
        this.groupID = split[6];
        this.threadCount = ParseUtil.parseIntOrDefault(split[7], 0);
        this.priority = ParseUtil.parseIntOrDefault(split[8], 0);
        // These are in KB, multiply
        this.virtualSize = ParseUtil.parseLongOrDefault(split[9], 0) * 1024;
        this.residentSetSize = ParseUtil.parseLongOrDefault(split[10], 0) * 1024;
        // Avoid divide by zero for processes up less than a second
        long elapsedTime = ParseUtil.parseDHMSOrDefault(split[11], 0L);
        this.upTime = elapsedTime < 1L ? 1L : elapsedTime;
        this.startTime = now - this.upTime;
        this.kernelTime = ParseUtil.parseDHMSOrDefault(split[12], 0L);
        this.userTime = ParseUtil.parseDHMSOrDefault(split[13], 0L) - this.kernelTime;
        this.path = split[14];
        this.name = this.path.substring(this.path.lastIndexOf('/') + 1);
        this.minorFaults = ParseUtil.parseLongOrDefault(split[15], 0L);
        this.majorFaults = ParseUtil.parseLongOrDefault(split[16], 0L);
        long nonVoluntaryContextSwitches = ParseUtil.parseLongOrDefault(split[17], 0L);
        long voluntaryContextSwitches = ParseUtil.parseLongOrDefault(split[18], 0L);
        this.contextSwitches = voluntaryContextSwitches + nonVoluntaryContextSwitches;
        this.commandLineBackup = split[19];
        return true;
    }
}<|MERGE_RESOLUTION|>--- conflicted
+++ resolved
@@ -358,13 +358,8 @@
 
     @Override
     public boolean updateAttributes() {
-<<<<<<< HEAD
-        String psCommand = "ps -awwxo state,pid,ppid,user,uid,group,gid,nlwp,pri,vsz,rss,etimes,systime,time,comm,majflt,minflt,nivcsw,nvcsw,args -p "
-                + getProcessID();
-=======
         String psCommand =
                 "ps -awwxo " + FreeBsdOperatingSystem.PS_KEYWORD_ARGS + " -p " + getProcessID();
->>>>>>> 3837ac4b
         List<String> procList = ExecutingCommand.runNative(psCommand);
         if (procList.size() > 1) {
             // skip header row
