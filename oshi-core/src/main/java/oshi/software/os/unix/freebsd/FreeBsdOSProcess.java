--- conflicted
+++ resolved
@@ -33,11 +33,8 @@
 import static oshi.util.Memoizer.memoize;
 
 import java.util.ArrayList;
-<<<<<<< HEAD
+import java.util.Arrays;
 import java.util.Collections;
-=======
-import java.util.Arrays;
->>>>>>> 9ae88cc5
 import java.util.List;
 import java.util.Map;
 import java.util.function.Supplier;
@@ -68,11 +65,10 @@
 @ThreadSafe
 public class FreeBsdOSProcess extends AbstractOSProcess {
 
-<<<<<<< HEAD
     private static final Logger LOG = LoggerFactory.getLogger(FreeBsdOSProcess.class);
 
     private static final int ARGMAX = BsdSysctlUtil.sysctl("kern.argmax", 0);
-=======
+
     /*
      * Package-private for use by FreeBsdOSThread
      */
@@ -82,7 +78,6 @@
 
     static final String PS_THREAD_COLUMNS = Arrays.stream(PsThreadColumns.values()).map(Enum::name)
             .map(String::toLowerCase).collect(Collectors.joining(","));
->>>>>>> 9ae88cc5
 
     private Supplier<Integer> bitness = memoize(this::queryBitness);
     private Supplier<String> commandLine = memoize(this::queryCommandLine);
@@ -391,30 +386,6 @@
 
     private boolean updateAttributes(Map<PsKeywords, String> psMap) {
         long now = System.currentTimeMillis();
-<<<<<<< HEAD
-        switch (split[0].charAt(0)) {
-            case 'R':
-                this.state = RUNNING;
-                break;
-            case 'I':
-            case 'S':
-                this.state = SLEEPING;
-                break;
-            case 'D':
-            case 'L':
-            case 'U':
-                this.state = WAITING;
-                break;
-            case 'Z':
-                this.state = ZOMBIE;
-                break;
-            case 'T':
-                this.state = STOPPED;
-                break;
-            default:
-                this.state = OTHER;
-                break;
-=======
         switch (psMap.get(PsKeywords.STATE).charAt(0)) {
         case 'R':
             this.state = RUNNING;
@@ -437,7 +408,6 @@
         default:
             this.state = OTHER;
             break;
->>>>>>> 9ae88cc5
         }
         this.parentProcessID = ParseUtil.parseIntOrDefault(psMap.get(PsKeywords.PPID), 0);
         this.user = psMap.get(PsKeywords.USER);
@@ -462,11 +432,7 @@
         long nonVoluntaryContextSwitches = ParseUtil.parseLongOrDefault(psMap.get(PsKeywords.NVCSW), 0L);
         long voluntaryContextSwitches = ParseUtil.parseLongOrDefault(psMap.get(PsKeywords.NIVCSW), 0L);
         this.contextSwitches = voluntaryContextSwitches + nonVoluntaryContextSwitches;
-<<<<<<< HEAD
-        this.commandLineBackup = split[19];
-=======
-        this.commandLine = psMap.get(PsKeywords.ARGS);
->>>>>>> 9ae88cc5
+        this.commandLineBackup = psMap.get(PsKeywords.ARGS);
         return true;
     }
 }